package sftp

import (
	"encoding"
	"fmt"
	"io"
	"os"
	"reflect"
)

var shortPacketError = fmt.Errorf("packet too short")

func marshalUint32(b []byte, v uint32) []byte {
	return append(b, byte(v>>24), byte(v>>16), byte(v>>8), byte(v))
}

func marshalUint64(b []byte, v uint64) []byte {
	return marshalUint32(marshalUint32(b, uint32(v>>32)), uint32(v))
}

func marshalString(b []byte, v string) []byte {
	return append(marshalUint32(b, uint32(len(v))), v...)
}

func marshal(b []byte, v interface{}) []byte {
	if v == nil {
		return b
	}
	switch v := v.(type) {
	case uint8:
		return append(b, v)
	case uint32:
		return marshalUint32(b, v)
	case uint64:
		return marshalUint64(b, v)
	case string:
		return marshalString(b, v)
	case os.FileInfo:
		return marshalFileInfo(b, v)
	default:
		switch d := reflect.ValueOf(v); d.Kind() {
		case reflect.Struct:
			for i, n := 0, d.NumField(); i < n; i++ {
				b = append(marshal(b, d.Field(i).Interface()))
			}
			return b
		case reflect.Slice:
			for i, n := 0, d.Len(); i < n; i++ {
				b = append(marshal(b, d.Index(i).Interface()))
			}
			return b
		default:
			panic(fmt.Sprintf("marshal(%#v): cannot handle type %T", v, v))
		}
	}
}

func unmarshalUint32(b []byte) (uint32, []byte) {
	v := uint32(b[3]) | uint32(b[2])<<8 | uint32(b[1])<<16 | uint32(b[0])<<24
	return v, b[4:]
}

func unmarshalUint32Safe(b []byte) (uint32, []byte, error) {
	if len(b) < 4 {
		return 0, nil, shortPacketError
	}
	v := uint32(b[3]) | uint32(b[2])<<8 | uint32(b[1])<<16 | uint32(b[0])<<24
	return v, b[4:], nil
}

func unmarshalUint64(b []byte) (uint64, []byte) {
	h, b := unmarshalUint32(b)
	l, b := unmarshalUint32(b)
	return uint64(h)<<32 | uint64(l), b
}

func unmarshalUint64Safe(b []byte) (uint64, []byte, error) {
	if len(b) < 8 {
		return 0, nil, shortPacketError
	}
	h, b := unmarshalUint32(b)
	l, b := unmarshalUint32(b)
	return uint64(h)<<32 | uint64(l), b, nil
}

func unmarshalString(b []byte) (string, []byte) {
	n, b := unmarshalUint32(b)
	return string(b[:n]), b[n:]
}

func unmarshalStringSafe(b []byte) (string, []byte, error) {
	n, b, err := unmarshalUint32Safe(b)
	if err != nil {
		return "", nil, err
	}
	if int64(n) > int64(len(b)) {
		return "", nil, shortPacketError
	}
	return string(b[:n]), b[n:], nil
}

// sendPacket marshals p according to RFC 4234.
func sendPacket(w io.Writer, m encoding.BinaryMarshaler) error {
	bb, err := m.MarshalBinary()
	if err != nil {
		return fmt.Errorf("marshal2(%#v): binary marshaller failed", err)
	}
	l := uint32(len(bb))
	hdr := []byte{byte(l >> 24), byte(l >> 16), byte(l >> 8), byte(l)}
	debug("send packet %T, len: %v", m, l)
	_, err = w.Write(hdr)
	if err != nil {
		return err
	}
	_, err = w.Write(bb)
	return err
}

func (svr *Server) sendPacket(m encoding.BinaryMarshaler) error {
	return sendPacket(svr.out, m)
}

func recvPacket(r io.Reader) (uint8, []byte, error) {
	var b = []byte{0, 0, 0, 0}
	if _, err := io.ReadFull(r, b); err != nil {
		return 0, nil, err
	}
	l, _ := unmarshalUint32(b)
	debug("recv packet %d bytes", l)
	b = make([]byte, l)
	if _, err := io.ReadFull(r, b); err != nil {
		debug("recv packet %d bytes: err %v", l, err)
		return 0, nil, err
	}
	return b[0], b[1:], nil
}

type ExtensionPair struct {
	Name string
	Data string
}

func unmarshalExtensionPair(b []byte) (ExtensionPair, []byte, error) {
	ep := ExtensionPair{}
	var err error = nil
	ep.Name, b, err = unmarshalStringSafe(b)
	if err != nil {
		return ep, b, err
	}
	ep.Data, b, err = unmarshalStringSafe(b)
	if err != nil {
		return ep, b, err
	}
	return ep, b, err
}

// Here starts the definition of packets along with their MarshalBinary
// implementations.
// Manually writing the marshalling logic wins us a lot of time and
// allocation.

type sshFxInitPacket struct {
	Version    uint32
	Extensions []ExtensionPair
}

func (p sshFxInitPacket) MarshalBinary() ([]byte, error) {
	l := 1 + 4 // byte + uint32
	for _, e := range p.Extensions {
		l += 4 + len(e.Name) + 4 + len(e.Data)
	}

	b := make([]byte, 0, l)
	b = append(b, ssh_FXP_INIT)
	b = marshalUint32(b, p.Version)
	for _, e := range p.Extensions {
		b = marshalString(b, e.Name)
		b = marshalString(b, e.Data)
	}
	return b, nil
}

func (p *sshFxInitPacket) UnmarshalBinary(b []byte) (err error) {
	if p.Version, b, err = unmarshalUint32Safe(b); err != nil {
		return err
	}
	for len(b) > 0 {
		ep := ExtensionPair{}
		ep, b, err = unmarshalExtensionPair(b)
		if err != nil {
			return err
		}
		p.Extensions = append(p.Extensions, ep)
	}
	return nil
}

type sshFxVersionPacket struct {
	Version    uint32
	Extensions []struct {
		Name, Data string
	}
}

func (p sshFxVersionPacket) MarshalBinary() ([]byte, error) {
	l := 1 + 4 // byte + uint32
	for _, e := range p.Extensions {
		l += 4 + len(e.Name) + 4 + len(e.Data)
	}

	b := make([]byte, 0, l)
	b = append(b, ssh_FXP_VERSION)
	b = marshalUint32(b, p.Version)
	for _, e := range p.Extensions {
		b = marshalString(b, e.Name)
		b = marshalString(b, e.Data)
	}
	return b, nil
}

func marshalIdString(packetType byte, id uint32, str string) ([]byte, error) {
	l := 1 + 4 + // type(byte) + uint32
		4 + len(str)

	b := make([]byte, 0, l)
	b = append(b, packetType)
	b = marshalUint32(b, id)
	b = marshalString(b, str)
	return b, nil
}

func unmarshalIdString(b []byte, id *uint32, str *string) (err error) {
	*id, b, err = unmarshalUint32Safe(b)
	if err != nil {
		return
	}
	*str, b, err = unmarshalStringSafe(b)
	if err != nil {
		return
	}
	return
}

type sshFxpReaddirPacket struct {
	Id     uint32
	Handle string
}

func (p sshFxpReaddirPacket) MarshalBinary() ([]byte, error) {
	return marshalIdString(ssh_FXP_READDIR, p.Id, p.Handle)
}

<<<<<<< HEAD
func (p *sshFxpReaddirPacket) UnmarshalBinary(b []byte) error {
	return unmarshalIdString(b, &p.Id, &p.Handle)
}
=======
func (p sshFxpReaddirPacket) id() uint32 { return p.Id }
>>>>>>> 615df610

type sshFxpOpendirPacket struct {
	Id   uint32
	Path string
}

func (p sshFxpOpendirPacket) MarshalBinary() ([]byte, error) {
	return marshalIdString(ssh_FXP_OPENDIR, p.Id, p.Path)
}

<<<<<<< HEAD
func (p *sshFxpOpendirPacket) UnmarshalBinary(b []byte) error {
	return unmarshalIdString(b, &p.Id, &p.Path)
}
=======
func (p sshFxpOpendirPacket) id() uint32 { return p.Id }
>>>>>>> 615df610

type sshFxpLstatPacket struct {
	Id   uint32
	Path string
}

func (p sshFxpLstatPacket) id() uint32 { return p.Id }

func (p sshFxpLstatPacket) MarshalBinary() ([]byte, error) {
	return marshalIdString(ssh_FXP_LSTAT, p.Id, p.Path)
}

func (p *sshFxpLstatPacket) UnmarshalBinary(b []byte) error {
	return unmarshalIdString(b, &p.Id, &p.Path)
}

type sshFxpFstatPacket struct {
	Id     uint32
	Handle string
}

func (p sshFxpFstatPacket) id() uint32 { return p.Id }

func (p sshFxpFstatPacket) MarshalBinary() ([]byte, error) {
	return marshalIdString(ssh_FXP_FSTAT, p.Id, p.Handle)
}

func (p *sshFxpFstatPacket) UnmarshalBinary(b []byte) error {
	return unmarshalIdString(b, &p.Id, &p.Handle)
}

type sshFxpClosePacket struct {
	Id     uint32
	Handle string
}

func (p sshFxpClosePacket) MarshalBinary() ([]byte, error) {
	return marshalIdString(ssh_FXP_CLOSE, p.Id, p.Handle)
}

<<<<<<< HEAD
func (p *sshFxpClosePacket) UnmarshalBinary(b []byte) error {
	return unmarshalIdString(b, &p.Id, &p.Handle)
}
=======
func (p sshFxpClosePacket) id() uint32 { return p.Id }
>>>>>>> 615df610

type sshFxpRemovePacket struct {
	Id       uint32
	Filename string
}

func (p sshFxpRemovePacket) id() uint32 { return p.Id }

func (p sshFxpRemovePacket) MarshalBinary() ([]byte, error) {
	return marshalIdString(ssh_FXP_REMOVE, p.Id, p.Filename)
}

func (p *sshFxpRemovePacket) UnmarshalBinary(b []byte) error {
	return unmarshalIdString(b, &p.Id, &p.Filename)
}

type sshFxpRmdirPacket struct {
	Id   uint32
	Path string
}

func (p sshFxpRmdirPacket) id() uint32 { return p.Id }

func (p sshFxpRmdirPacket) MarshalBinary() ([]byte, error) {
	return marshalIdString(ssh_FXP_RMDIR, p.Id, p.Path)
}

func (p *sshFxpRmdirPacket) UnmarshalBinary(b []byte) error {
	return unmarshalIdString(b, &p.Id, &p.Path)
}

type sshFxpReadlinkPacket struct {
	Id   uint32
	Path string
}

func (p sshFxpReadlinkPacket) id() uint32 { return p.Id }

func (p sshFxpReadlinkPacket) MarshalBinary() ([]byte, error) {
	return marshalIdString(ssh_FXP_READLINK, p.Id, p.Path)
}

func (p *sshFxpReadlinkPacket) UnmarshalBinary(b []byte) error {
	return unmarshalIdString(b, &p.Id, &p.Path)
}

type sshFxpNameAttr struct {
	Name  string
	Attrs []interface{}
}

func (p sshFxpNameAttr) MarshalBinary() ([]byte, error) {
	b := []byte{}
	b = marshalString(b, p.Name)
	for _, attr := range p.Attrs {
		b = marshal(b, attr)
	}
	return b, nil
}

type sshFxpNamePacket struct {
	Id        uint32
	NameAttrs []sshFxpNameAttr
}

func (p sshFxpNamePacket) MarshalBinary() ([]byte, error) {
	b := []byte{}
	b = append(b, ssh_FXP_NAME)
	b = marshalUint32(b, p.Id)
	b = marshalUint32(b, uint32(len(p.NameAttrs)))
	for _, na := range p.NameAttrs {
		if ab, err := na.MarshalBinary(); err != nil {
			return nil, err
		} else {
			b = append(b, ab...)
		}
	}
	return b, nil
}

type sshFxpOpenPacket struct {
	Id     uint32
	Path   string
	Pflags uint32
	Flags  uint32 // ignored
}

func (p sshFxpOpenPacket) id() uint32 { return p.Id }

func (p sshFxpOpenPacket) MarshalBinary() ([]byte, error) {
	l := 1 + 4 +
		4 + len(p.Path) +
		4 + 4

	b := make([]byte, 0, l)
	b = append(b, ssh_FXP_OPEN)
	b = marshalUint32(b, p.Id)
	b = marshalString(b, p.Path)
	b = marshalUint32(b, p.Pflags)
	b = marshalUint32(b, p.Flags)
	return b, nil
}

func (p *sshFxpOpenPacket) UnmarshalBinary(b []byte) (err error) {
	if p.Id, b, err = unmarshalUint32Safe(b); err != nil {
		return
	} else if p.Path, b, err = unmarshalStringSafe(b); err != nil {
		return
	} else if p.Pflags, b, err = unmarshalUint32Safe(b); err != nil {
		return
	} else if p.Flags, b, err = unmarshalUint32Safe(b); err != nil {
		return
	}
	return
}

type sshFxpReadPacket struct {
	Id     uint32
	Handle string
	Offset uint64
	Len    uint32
}

func (p sshFxpReadPacket) id() uint32 { return p.Id }

func (p sshFxpReadPacket) MarshalBinary() ([]byte, error) {
	l := 1 + 4 + // type(byte) + uint32
		4 + len(p.Handle) +
		8 + 4 // uint64 + uint32

	b := make([]byte, 0, l)
	b = append(b, ssh_FXP_READ)
	b = marshalUint32(b, p.Id)
	b = marshalString(b, p.Handle)
	b = marshalUint64(b, p.Offset)
	b = marshalUint32(b, p.Len)
	return b, nil
}

func (p *sshFxpReadPacket) UnmarshalBinary(b []byte) (err error) {
	if p.Id, b, err = unmarshalUint32Safe(b); err != nil {
		return
	} else if p.Handle, b, err = unmarshalStringSafe(b); err != nil {
		return
	} else if p.Offset, b, err = unmarshalUint64Safe(b); err != nil {
		return
	} else if p.Len, b, err = unmarshalUint32Safe(b); err != nil {
		return
	}
	return
}

type sshFxpRenamePacket struct {
	Id      uint32
	Oldpath string
	Newpath string
}

func (p sshFxpRenamePacket) id() uint32 { return p.Id }

func (p sshFxpRenamePacket) MarshalBinary() ([]byte, error) {
	l := 1 + 4 + // type(byte) + uint32
		4 + len(p.Oldpath) +
		4 + len(p.Newpath)

	b := make([]byte, 0, l)
	b = append(b, ssh_FXP_RENAME)
	b = marshalUint32(b, p.Id)
	b = marshalString(b, p.Oldpath)
	b = marshalString(b, p.Newpath)
	return b, nil
}

func (p *sshFxpRenamePacket) UnmarshalBinary(b []byte) (err error) {
	if p.Id, b, err = unmarshalUint32Safe(b); err != nil {
		return
	} else if p.Oldpath, b, err = unmarshalStringSafe(b); err != nil {
		return
	} else if p.Newpath, b, err = unmarshalStringSafe(b); err != nil {
		return
	}
	return
}

type sshFxpWritePacket struct {
	Id     uint32
	Handle string
	Offset uint64
	Length uint32
	Data   []byte
}

func (s sshFxpWritePacket) id() uint32 { return s.Id }

func (s sshFxpWritePacket) MarshalBinary() ([]byte, error) {
	l := 1 + 4 + // type(byte) + uint32
		4 + len(s.Handle) +
		8 + 4 + // uint64 + uint32
		len(s.Data)

	b := make([]byte, 0, l)
	b = append(b, ssh_FXP_WRITE)
	b = marshalUint32(b, s.Id)
	b = marshalString(b, s.Handle)
	b = marshalUint64(b, s.Offset)
	b = marshalUint32(b, s.Length)
	b = append(b, s.Data...)
	return b, nil
}

func (p *sshFxpWritePacket) UnmarshalBinary(b []byte) (err error) {
	if p.Id, b, err = unmarshalUint32Safe(b); err != nil {
		return
	} else if p.Handle, b, err = unmarshalStringSafe(b); err != nil {
		return
	} else if p.Offset, b, err = unmarshalUint64Safe(b); err != nil {
		return
	} else if p.Length, b, err = unmarshalUint32Safe(b); err != nil {
		return
	} else if uint32(len(b)) < p.Length {
		err = shortPacketError
		return
	} else {
		p.Data = append([]byte{}, b[:p.Length]...)
	}
	return
}

type sshFxpMkdirPacket struct {
	Id    uint32
	Path  string
	Flags uint32 // ignored
}

func (p sshFxpMkdirPacket) id() uint32 { return p.Id }

func (p sshFxpMkdirPacket) MarshalBinary() ([]byte, error) {
	l := 1 + 4 + // type(byte) + uint32
		4 + len(p.Path) +
		4 // uint32

	b := make([]byte, 0, l)
	b = append(b, ssh_FXP_MKDIR)
	b = marshalUint32(b, p.Id)
	b = marshalString(b, p.Path)
	b = marshalUint32(b, p.Flags)
	return b, nil
}

func (p *sshFxpMkdirPacket) UnmarshalBinary(b []byte) (err error) {
	if p.Id, b, err = unmarshalUint32Safe(b); err != nil {
		return err
	} else if p.Path, b, err = unmarshalStringSafe(b); err != nil {
		return err
	} else if p.Flags, b, err = unmarshalUint32Safe(b); err != nil {
		return err
	}
	return nil
}

type sshFxpSetstatPacket struct {
	Id    uint32
	Path  string
	Flags uint32
	Attrs interface{}
}

func (p sshFxpSetstatPacket) id() uint32 { return p.Id }

func (p sshFxpSetstatPacket) MarshalBinary() ([]byte, error) {
	l := 1 + 4 + // type(byte) + uint32
		4 + len(p.Path) +
		4 // uint32 + uint64

	b := make([]byte, 0, l)
	b = append(b, ssh_FXP_SETSTAT)
	b = marshalUint32(b, p.Id)
	b = marshalString(b, p.Path)
	b = marshalUint32(b, p.Flags)
	b = marshal(b, p.Attrs)
	return b, nil
}

<<<<<<< HEAD
type sshFxpHandlePacket struct {
	Id     uint32
	Handle string
}

func (p sshFxpHandlePacket) MarshalBinary() ([]byte, error) {
	b := []byte{ssh_FXP_HANDLE}
	b = marshalUint32(b, p.Id)
	b = marshalString(b, p.Handle)
	return b, nil
}

type sshFxpStatusPacket struct {
	Id uint32
	StatusError
}

func (p sshFxpStatusPacket) MarshalBinary() ([]byte, error) {
	b := []byte{ssh_FXP_STATUS}
	b = marshalUint32(b, p.Id)
	b = marshalStatus(b, p.StatusError)
	return b, nil
}

type sshFxpDataPacket struct {
	Id     uint32
	Length uint32
	Data   []byte
}

func (p sshFxpDataPacket) MarshalBinary() ([]byte, error) {
	b := []byte{ssh_FXP_DATA}
	b = marshalUint32(b, p.Id)
	b = marshalUint32(b, p.Length)
	b = append(b, p.Data[:p.Length]...)
	return b, nil
}

func (p *sshFxpDataPacket) UnmarshalBinary(b []byte) (err error) {
	if p.Id, b, err = unmarshalUint32Safe(b); err != nil {
		return err
	} else if p.Length, b, err = unmarshalUint32Safe(b); err != nil {
		return err
	} else if uint32(len(b)) < p.Length {
		return fmt.Errorf("truncated packet")
	} else {
		p.Data = make([]byte, p.Length)
		copy(p.Data, b)
		return nil
	}
=======
type sshFxpStatvfsPacket struct {
	Id   uint32
	Path string
}

func (p sshFxpStatvfsPacket) id() uint32 { return p.Id }

func (p sshFxpStatvfsPacket) MarshalBinary() ([]byte, error) {
	l := 1 + 4 + // type(byte) + uint32
		len(p.Path) +
		len("statvfs@openssh.com")

	b := make([]byte, 0, l)
	b = append(b, ssh_FXP_EXTENDED)
	b = marshalUint32(b, p.Id)
	b = marshalString(b, "statvfs@openssh.com")
	b = marshalString(b, p.Path)
	return b, nil
}

type StatVFS struct {
	Id      uint32
	Bsize   uint64 /* file system block size */
	Frsize  uint64 /* fundamental fs block size */
	Blocks  uint64 /* number of blocks (unit f_frsize) */
	Bfree   uint64 /* free blocks in file system */
	Bavail  uint64 /* free blocks for non-root */
	Files   uint64 /* total file inodes */
	Ffree   uint64 /* free file inodes */
	Favail  uint64 /* free file inodes for to non-root */
	Fsid    uint64 /* file system id */
	Flag    uint64 /* bit mask of f_flag values */
	Namemax uint64 /* maximum filename length */
}

func (p *StatVFS) TotalSpace() uint64 {
	return p.Frsize * p.Blocks
}

func (p *StatVFS) FreeSpace() uint64 {
	return p.Frsize * p.Bfree
>>>>>>> 615df610
}<|MERGE_RESOLUTION|>--- conflicted
+++ resolved
@@ -250,13 +250,11 @@
 	return marshalIdString(ssh_FXP_READDIR, p.Id, p.Handle)
 }
 
-<<<<<<< HEAD
 func (p *sshFxpReaddirPacket) UnmarshalBinary(b []byte) error {
 	return unmarshalIdString(b, &p.Id, &p.Handle)
 }
-=======
+
 func (p sshFxpReaddirPacket) id() uint32 { return p.Id }
->>>>>>> 615df610
 
 type sshFxpOpendirPacket struct {
 	Id   uint32
@@ -267,13 +265,11 @@
 	return marshalIdString(ssh_FXP_OPENDIR, p.Id, p.Path)
 }
 
-<<<<<<< HEAD
 func (p *sshFxpOpendirPacket) UnmarshalBinary(b []byte) error {
 	return unmarshalIdString(b, &p.Id, &p.Path)
 }
-=======
+
 func (p sshFxpOpendirPacket) id() uint32 { return p.Id }
->>>>>>> 615df610
 
 type sshFxpLstatPacket struct {
 	Id   uint32
@@ -314,13 +310,11 @@
 	return marshalIdString(ssh_FXP_CLOSE, p.Id, p.Handle)
 }
 
-<<<<<<< HEAD
 func (p *sshFxpClosePacket) UnmarshalBinary(b []byte) error {
 	return unmarshalIdString(b, &p.Id, &p.Handle)
 }
-=======
+
 func (p sshFxpClosePacket) id() uint32 { return p.Id }
->>>>>>> 615df610
 
 type sshFxpRemovePacket struct {
 	Id       uint32
@@ -604,7 +598,6 @@
 	return b, nil
 }
 
-<<<<<<< HEAD
 type sshFxpHandlePacket struct {
 	Id     uint32
 	Handle string
@@ -655,7 +648,8 @@
 		copy(p.Data, b)
 		return nil
 	}
-=======
+}
+
 type sshFxpStatvfsPacket struct {
 	Id   uint32
 	Path string
@@ -697,5 +691,4 @@
 
 func (p *StatVFS) FreeSpace() uint64 {
 	return p.Frsize * p.Bfree
->>>>>>> 615df610
 }